use cargo::{
    core::{package::Package, Workspace},
    util::interning::InternedString,
    sources::PathSource,
};
use log::{warn, trace};
use std::{
    collections::{HashSet, HashMap},
    error::Error, fs,
};
use toml_edit::{Document, InlineTable, Item, Table, Value};
use petgraph::{Directed, Graph, graph::NodeIndex};
use git2::{Repository};

/// Calculate the dependents graph
pub fn changed_dependents<'a, F>(all_members: Vec<Package>, changed: &HashSet<Package>, predicate: F)
    -> (Graph::<Package, u8, Directed, u32>, HashMap<InternedString, NodeIndex<u32>>)
where
    F: Fn(&Package) -> bool,
{
    let mut graph = Graph::<Package, u8, Directed>::new();

    let mut map = all_members
        .iter()
        .filter_map(|member| {
            if !predicate(&member) && !changed.contains(member) {
                return None;
            }
            Some((member.name(), graph.add_node(member.clone())))
        })
        .collect::<HashMap<_, _>>();

    for member in all_members.iter() {
        let current_index = match map.get(&member.name()) {
            Some(i) => i,
            _ => continue, // ignore entries we are not expected to publish
        };

        for dep in member.dependencies() {
            if let Some(dep_index) = map.get(&dep.package_name()) {
                graph.add_edge(*current_index, *dep_index, 0);
            }
        }
    }

    'members: for member in all_members.iter() {
        let member_index = if let Some(i) = map.get(&member.name()) { i } else { continue };
        for pkg in changed.iter() {
            if let Some(pkg_idx) = map.get(&pkg.name()) {
                if petgraph::algo::has_path_connecting(&graph, *pkg_idx, *member_index, None) {
                    continue 'members;
                }
            }
        }
        // we didn't continue, so no match was found. remove
        graph.remove_node(*member_index);
        map.remove(&member.name());
    }

    (graph, map)
}

pub fn changed_packages<'a>(ws: &'a Workspace, reference: &str) -> Result<HashSet<Package>, String> {

    ws.config()
        .shell()
        .status("Calculating", format!("git diff since {:}", reference))
        .expect("Writing to Shell doesn't fail");

    let path = ws.root();
    let repo = Repository::open(&path)
        .map_err(|e| format!("Workspace isn't a git repo: {:?}", e))?;
    let current_head = repo.head()
        .and_then(|b| b.peel_to_commit())
        .and_then(|c| c.tree())
        .map_err(|e| format!("Could not determine current git HEAD: {:?}", e))?;
    let main = repo
        .resolve_reference_from_short_name(reference)
        .and_then(|d| d.peel_to_commit())
        .and_then(|c| c.tree())
        .map_err(|e| format!("Reference not found in git repository: {:?}", e))?;

    let diff = repo
        .diff_tree_to_tree(Some(&current_head), Some(&main), None)
        .map_err(|e| format!("Diffing failed: {:?}", e))?;

    let files = diff
        .deltas()
        .filter_map(|d| d.new_file().path().clone())
        .filter_map(|d| if d.is_file() { d.parent() } else { Some(d) })
        .map(|l| path.join(l))
        .collect::<Vec<_>>();

    trace!("Files changed since: {:#?}", files);

    let mut packages = HashSet::new();

    for m in members_deep(ws) {
        let root = m.root();
        for f in files.iter() {
            if f.starts_with(root) {
                packages.insert(m);
                break;
            }
        }
    }

    Ok(packages)
}

<<<<<<< HEAD
pub fn members_deep(ws: &'_ Workspace) -> Vec<Package> {
=======
// Find all members of the workspace, into the total depth
pub fn members_deep<'a>(ws: &'a Workspace) -> Vec<Package> {
>>>>>>> 4ec98b35
    let mut total_list = Vec::new();
    for m in ws.members() {
        total_list.push(m.clone());
        for dep in m.dependencies() {
            let source = dep.source_id();
            if source.is_path() {
                let dst = source
                    .url()
                    .to_file_path()
                    .expect("It was just checked before. qed");
                let mut src = PathSource::new(&dst, source, ws.config());
                let pkg = src.root_package().expect("Path must have a package");
                if !ws.is_member(&pkg) {
                    total_list.push(pkg);
                }
            }
        }
    }
    total_list
}

/// Run f on every package's manifest, write the doc. Fail on first error
pub fn edit_each<'a, I, F, R>(iter: I, f: F) -> Result<Vec<R>, Box<dyn Error>>
where
    F: Fn(&'a Package, &mut Document) -> Result<R, Box<dyn Error>>,
    I: Iterator<Item = &'a Package>,
{
    let mut results = Vec::new();
    for pkg in iter {
        let manifest_path = pkg.manifest_path();
        let content = fs::read_to_string(manifest_path)?;
        let mut doc: Document = content.parse()?;
        results.push(f(pkg, &mut doc)?);
        fs::write(manifest_path, doc.to_string())?;
    }
    Ok(results)
}

/// Wrap each the different dependency as a mutable item
pub enum DependencyEntry<'a> {
    Table(&'a mut Table),
    Inline(&'a mut InlineTable),
}

#[derive(Debug, PartialEq)]
/// The action (should be) taken on the dependency entry
pub enum DependencyAction {
    /// Ignored, we didn't touch
    Untouched,
    /// Entry was changed, needs to be saved
    Mutated,
    /// Remove this entry and save the manifest
    Remove,
}

/// Iterate through the dependency sections of root, find each
/// dependency entry, that is a subsection and hand it and its name
/// to f. Return the counter of how many times f returned true.
pub fn edit_each_dep<F>(root: &mut Table, f: F) -> u32
where
    F: Fn(String, Option<String>, DependencyEntry) -> DependencyAction,
{
    let mut counter = 0;
    let mut removed = Vec::new();
    for k in &["dependencies", "dev-dependencies", "build-dependencies"] {
        let keys = {
            if let Some(Item::Table(t)) = &root.get(k) {
                t.iter()
                    .filter_map(|(key, v)| {
                        if v.is_table() || v.is_inline_table() {
                            Some(key.to_owned())
                        } else {
                            None
                        }
                    })
                    .collect::<Vec<_>>()
            } else {
                continue;
            }
        };
        let t = root.entry(k).as_table_mut().expect("Just checked. qed");

        for key in keys {
            let (name, action) = match t.entry(&key) {
                Item::Value(Value::InlineTable(info)) => {
                    let (name, alias) = {
                        if let Some(name) = info.get("package") {
                            // is there a rename
                            (name
                                .as_str()
                                .expect("Package is always a string, or cargo would have failed before. qed")
                                .to_owned(),
                            Some(key.clone()))
                        } else {
                            (key.clone(), None)
                        }
                    };
                    (name.clone(), f(name, alias, DependencyEntry::Inline(info)))
                }
                Item::Table(info) => {
                    let (name, alias) = {
                        if let Some(name) = info.get("package") {
                            // is there a rename
                            (name
                                .as_str()
                                .expect("Package is always a string, or cargo would have failed before. qed")
                                .to_owned(),
                            Some(key.clone()))
                        } else {
                            (key.clone(), None)
                        }
                    };

                    (name.clone(), f(name, alias, DependencyEntry::Table(info)))
                }
                _ => {
                    warn!("Unsupported dependency format");
                    (key, DependencyAction::Untouched)
                }
            };

            if action == DependencyAction::Remove {
                t.remove(&name);
                removed.push(name);
            }
            if action != DependencyAction::Untouched {
                counter += 1;
            }
        }
    }

    if !removed.is_empty() {
        if let Item::Table(features) = root.entry("features") {
            let keys = features
                .iter()
                .map(|(k, _v)| k.to_owned())
                .collect::<Vec<_>>();
            for feat in keys {
                if let Item::Value(Value::Array(deps)) = features.entry(&feat) {
                    let mut to_remove = Vec::new();
                    for (idx, dep) in deps.iter().enumerate() {
                        if let Value::String(s) = dep {
                            if let Some(s) = s.value().trim().split('/').next() {
                                if removed.contains(&s.to_owned()) {
                                    to_remove.push(idx);
                                }
                            }
                        }
                    }
                    if !to_remove.is_empty() {
                        // remove starting from the end:
                        to_remove.reverse();
                        for idx in to_remove {
                            deps.remove(idx);
                        }
                    }
                }
            }
        }
    }
    counter
}<|MERGE_RESOLUTION|>--- conflicted
+++ resolved
@@ -108,12 +108,8 @@
     Ok(packages)
 }
 
-<<<<<<< HEAD
+// Find all members of the workspace, into the total depth
 pub fn members_deep(ws: &'_ Workspace) -> Vec<Package> {
-=======
-// Find all members of the workspace, into the total depth
-pub fn members_deep<'a>(ws: &'a Workspace) -> Vec<Package> {
->>>>>>> 4ec98b35
     let mut total_list = Vec::new();
     for m in ws.members() {
         total_list.push(m.clone());
